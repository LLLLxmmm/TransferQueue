import logging
import math
import os
import threading
import time
from threading import Thread
from typing import Any, Optional
from uuid import uuid4

import numpy as np
import ray
import torch
import zmq
from ray.util import get_node_ip_address

from transfer_queue.metadata import (
    BatchMeta,
    FieldMeta,
    SampleMeta,
)
from transfer_queue.utils.utils import (
    ProductionStatus,
    TransferQueueRole,
    random_sampler,
)
from transfer_queue.utils.zmq_utils import (
    ZMQMessage,
    ZMQRequestType,
    ZMQServerInfo,
    create_zmq_socket,
    get_free_port,
)

logger = logging.getLogger(__name__)
logger.setLevel(os.getenv("TQ_LOGGING_LEVEL", logging.WARNING))

TQ_CONTROLLER_GET_METADATA_TIMEOUT = int(os.environ.get("TQ_CONTROLLER_GET_METADATA_TIMEOUT", 300))
TQ_CONTROLLER_GET_METADATA_CHECK_INTERVAL = int(os.environ.get("TQ_CONTROLLER_GET_METADATA_CHECK_INTERVAL", 1))
TQ_INIT_FIELD_NUM = os.environ.get("TQ_INIT_FIELD_NUM", 10)


@ray.remote(num_cpus=1)
class TransferQueueController:
    def __init__(
        self,
        num_storage_units: int,
        global_batch_size: int,
        num_global_batch: int = 1,
        num_n_samples: int = 1,
    ) -> None:
        """Initialize the TransferQueueController.

        Args:
            num_storage_units: Number of storage units in the system
            global_batch_size: Size of each global batch
            num_global_batch: Number of global batches to maintain in storage
            num_n_samples: For each prompt, sample n responses
        """
        self.controller_id = f"TQ_CONTROLLER_{uuid4()}"

        self._init_zmq_socket()  # Initialize ZMQ sockets for data communication

        self.num_storage_units = num_storage_units
        self.global_batch_size = (
            global_batch_size  # Used as offset for global index to identify corresponding global step
        )
        self.num_global_batch = num_global_batch
        self.num_n_samples = num_n_samples
        self.total_storage_size = self.global_batch_size * self.num_global_batch * self.num_n_samples

        self.data_production_status = torch.zeros(
            self.total_storage_size, TQ_INIT_FIELD_NUM, dtype=torch.int8
        )  # Initialize with default number of fields, dynamically extensible
        # task_name -> consumption_status mapping
        self.data_consumption_status: dict[str, torch.Tensor] = {}
        self.field_name_mapping: dict[
            str, int
        ] = {}  # Mapping table from field_name to the column indices in self.data_production_status tables
        # Per-sample dtype and shape storage: {global_index: {field_name: {'dtype': dtype, 'shape': shape}}}
        self.per_tensor_dtype_mapping: dict[int, dict[str, torch.dtype]] = {}
        self.per_tensor_shape_mapping: dict[int, dict[str, torch.Size]] = {}

        self._build_index_storage_mapping()

        self._start_process_handshake()
        self._start_process_update_data_status()
        self._start_process_request()

    def _get_consumption_status(self, task_name: str) -> torch.Tensor:
        """
        Get or create the consumption status tensor for a specific task.
        The consumption status is a binary, 1D tensor that records whether the corresponding sample has been consumed
        by the task.

        Args:
            task_name: Name of the consumer task

        Returns:
            Consumption status tensor for the specified task
        """
        # Retrieve or create the consumption state tensor for a specified consumer
        if task_name not in self.data_consumption_status:
            # Initialize state for a new consumer
            self.data_consumption_status[task_name] = torch.zeros(self.total_storage_size, dtype=torch.int8)
        return self.data_consumption_status[task_name]

    def _get_per_tensor_dtype(self, global_index: int, field_name: str) -> Optional[torch.dtype]:
        """Get dtype for a specific sample and field.

        Args:
            global_index: Global index of the sample
            field_name: Name of the field

        Returns:
            dtype of the specified field for the sample, or None if not found
        """
        return self.per_tensor_dtype_mapping.get(global_index, {}).get(field_name)

    def _get_per_tensor_shape(self, global_index: int, field_name: str) -> Optional[torch.Size]:
        """Get shape for a specific sample and field.

        Args:
            global_index: Global index of the sample
            field_name: Name of the field

        Returns:
            Shape of the specified field for the sample, or None if not found
        """
        return self.per_tensor_shape_mapping.get(global_index, {}).get(field_name)

    def _step_to_global_index_range(self, global_step: int) -> tuple[int, int]:
        """Convert global step to corresponding global index range.

        Args:
            global_step: The global step to convert

        Returns:
            Tuple of (start_index, end_index) for the given global step
        """
        start_idx = (global_step % self.num_global_batch) * self.global_batch_size * self.num_n_samples
        end_idx = start_idx + self.global_batch_size * self.num_n_samples

        return start_idx, end_idx

    def generate_data_status_mask(
        self, data_fields: list[str], global_step: int, task_name: str
    ) -> tuple[torch.Tensor, torch.Tensor]:
        """
        Generate mask matrix for filtering data based on field availability and consumption status.

        This function is called within _get_meta and generates a mask matrix based on
        user-specified fields and the current step. The mask matrix selects the required
        rows and columns from self.data_production_status while inversely selecting from
        self.data_consumption_status to support automated vectorization.

        Args:
            data_fields: List of field names to include in the mask
            global_step: Current global step for row selection
            task_name: Name of the consumer task for consumption status

        Returns:
            Tuple of (row_mask, col_mask) tensors for filtering data status matrices
        """

        # Check if all requested fields are registered
        for col in data_fields:
            if col not in self.field_name_mapping:
                # Return empty mask indicating no available data for unregistered columns
                empty_row_mask = torch.zeros(self.data_production_status.shape[0], dtype=torch.bool)
                empty_col_mask = torch.zeros(self.data_production_status.shape[1], dtype=torch.bool)
                return empty_row_mask, empty_col_mask

        # Map steps to global indices
        start_idx, end_idx = self._step_to_global_index_range(global_step)
        row_mask = torch.zeros(self.data_production_status.shape[0], dtype=torch.bool)
        row_mask[start_idx:end_idx] = True

        # Invert selection based on consumption status
        consumer_status = self._get_consumption_status(task_name)
        unconsumed_mask = consumer_status == 0
        row_mask &= unconsumed_mask

        # Select the specified fields
        col_mask = torch.zeros(self.data_production_status.shape[1], dtype=torch.bool)
        valid_fields = [self.field_name_mapping[col] for col in data_fields]
        if valid_fields:
            col_mask[valid_fields] = True

        return row_mask, col_mask

    def _build_index_storage_mapping(self):
        """
        Build mappings between global indices and storage locations.

        Distributes samples across storage units based on total storage space and
        maintains mappings between global index and local index within each storage.
        """
        # Assign each sample to a storage node. Here we scatter the samples in each GBS to different storage nodes
        # Samples are arranged sequentially, similar to generate_data_status_mask
        real_global_batch_size = self.global_batch_size * self.num_n_samples
        global_batch_per_storage_unit = math.ceil(real_global_batch_size / self.num_storage_units)

        # Build mapping between global index and storage unit for locating each data sample
        batch_storage_indices = np.repeat(np.arange(self.num_storage_units), global_batch_per_storage_unit)[
            :real_global_batch_size
        ]
        self._global_index_storage_rank_mapping = np.tile(batch_storage_indices, self.num_global_batch)

        # Build mapping between global index and local index within each storage unit
        indices = np.arange(self.total_storage_size)
        pos_in_batch = indices % real_global_batch_size
        g = indices // real_global_batch_size
        pos_in_block = pos_in_batch % global_batch_per_storage_unit
        self.global_index_local_index_mapping = g * global_batch_per_storage_unit + pos_in_block

    def get_data_production_status(self) -> torch.Tensor:
        """
        Get the current data production status matrix. The data production status is a 2D matrix that records whether
        the corresponding data is ready for each field of each sample.

        Returns:
            Tensor representing production status of all data fields
        """
        return self.data_production_status

    def get_field_name_mapping(self) -> dict[str, Any]:
        """Get the field name to column index mapping.

        Returns:
            Dictionary mapping field names to their column indices
        """
        return self.field_name_mapping

    def get_data_consumption_status(self) -> dict[str, torch.Tensor]:
        """Get consumption status for all tasks.

        Returns:
            Dictionary mapping task names to their consumption status tensors
        """
        return self.data_consumption_status

    def get_global_index_mapping(self):
        """Get global index to storage mapping information.

        Returns:
            Tuple containing storage rank mapping and local index mapping
        """
        return self._global_index_storage_rank_mapping, self.global_index_local_index_mapping

    def _get_metadata(
        self,
        data_fields: list[str],
        batch_size: int,
        mode: str = "fetch",
        global_step=0,
        task_name: str | None = None,
        get_n_samples=False,
        *args,
        **kwargs,
    ) -> BatchMeta:
        """
        Retrieve metadata with support for three modes.

        Args:
            data_fields: List of field names to include in metadata
            batch_size: Number of samples to retrieve
            mode: Operation mode - 'insert', 'fetch', or 'force_fetch'
                - mode="insert": Insert metadata for new rows (without checking data status)
                - mode="fetch": Retrieve metadata for ready data (check data status and sample)
                - mode="force_fetch": Directly return metadata (without checking data status)
            global_step: Global step for which to retrieve metadata
            task_name: Name of the consumer task (required for fetch modes)
            get_n_samples: Whether to retrieve n_samples as groups
            *args: Additional positional arguments
            **kwargs: Additional keyword arguments

        Returns:
            BatchMeta object containing the requested metadata

        Raises:
            TimeoutError: If waiting for sufficient data times out in fetch mode
        """
        if mode == "insert":
            # TODO: Currently only supports putting entire GBS data, need to extend to support multiple puts to same
            #  step
            assert batch_size == self.global_batch_size
            start_idx, end_idx = self._step_to_global_index_range(global_step)
            batch_global_indexes = list(range(start_idx, end_idx))
            return self._generate_batch_meta(global_step, batch_global_indexes, data_fields, mode)

        assert task_name is not None
        if mode == "fetch":
            # Find consumable samples within current batch and package into BatchMeta when reading

            start_time = time.time()
            while True:
                ready_for_consume_idx = self._scan_data_status(data_fields, global_step, task_name, get_n_samples)

                if len(ready_for_consume_idx) >= batch_size:
                    break

                if time.time() - start_time > TQ_CONTROLLER_GET_METADATA_TIMEOUT:
                    raise TimeoutError(
                        f"Timeout while waiting for sufficient data. "
                        f"Required: {batch_size}, Available: {len(ready_for_consume_idx)}"
                    )

                logger.warning(
                    f"Insufficient data available. Required: {batch_size}, "
                    f"Available: {len(ready_for_consume_idx)}. Retrying in "
                    f"{TQ_CONTROLLER_GET_METADATA_CHECK_INTERVAL}s..."
                )
                time.sleep(TQ_CONTROLLER_GET_METADATA_CHECK_INTERVAL)
            logger.debug(f"ready for consume idx: {ready_for_consume_idx}")

            batch_global_indexes = random_sampler(ready_for_consume_idx, batch_size, get_n_samples, self.num_n_samples)
        elif mode == "force_fetch":
            start_idx, end_idx = self._step_to_global_index_range(global_step)
            consumer_status = self._get_consumption_status(task_name)
            not_consumed_idx = [i for i in range(start_idx, end_idx) if consumer_status[i] == 0]
            batch_global_indexes = random_sampler(not_consumed_idx, batch_size, get_n_samples, self.num_n_samples)

        # Mark this batch of data as consumed
        consumer_status = self._get_consumption_status(task_name)
        consumer_status[batch_global_indexes] = 1
        # Package into metadata
        metadata = self._generate_batch_meta(global_step, batch_global_indexes, data_fields, mode)
        logger.debug(f"_get_metadata: {metadata}")

        return metadata

    def _scan_data_status(
        self, data_fields: list[str], global_step: int, task_name: str, get_n_samples: bool
    ) -> list[int]:
        """
        Scan data status to find samples ready for consumption.

        Args:
            data_fields: List of field names to check
            global_step: Global step to scan
            task_name: Name of the consumer task
            get_n_samples: Whether to return n_samples as groups

        Returns:
            List of global indices that are ready for consumption
        """
        # Get row and column masks
        row_mask, col_mask = self.generate_data_status_mask(data_fields, global_step, task_name)
        logger.debug(f"row_mask, col_mask: {row_mask, col_mask}")

        if not row_mask.any() or not col_mask.any():
            return []

        # Extract subset of data status for relevant fields
        logger.debug(f"self.data_production_status: {self.data_production_status}")
        data_status_of_interest = self.data_production_status[:, col_mask]
        logger.debug(f"data_status_of_interest: {data_status_of_interest}")

        # Use torch.all for vectorized check instead of sum comparison
        all_fields_ready = torch.all(data_status_of_interest, dim=1)

        # Filter samples that meet criteria combined with row mask
        ready_mask = all_fields_ready & row_mask

        if get_n_samples and self.num_n_samples > 1:
            # Reshape to group view and check group completeness
            group_all_ready = torch.all(ready_mask.view(-1, self.num_n_samples), dim=1)

            # Get indices of fully ready groups
            ready_group_indices = group_all_ready.nonzero(as_tuple=False).flatten()

            # Calculate all sample indices
            sample_offset = torch.arange(self.num_n_samples)
            ready_for_consume_idx = (
                (ready_group_indices.unsqueeze(1) * self.num_n_samples + sample_offset).flatten().tolist()
            )

            return ready_for_consume_idx
        else:
            ready_for_consume_idx = torch.nonzero(ready_mask, as_tuple=False).flatten().tolist()
            logger.debug(f"ready_for_consume_idx: {ready_for_consume_idx}")

            return ready_for_consume_idx

    def _generate_batch_meta(
        self, global_step: int, global_indexes: list[int], data_fields: list[str], mode: str
    ) -> BatchMeta:
        """
        Generate BatchMeta by resolving storage locations for given global indexes.

        For each global index, looks up the corresponding storage node address using:
        - global_index_local_index_mapping: Maps to local index within storage
        - _global_index_storage_id_mapping: Maps to storage node identifier

        Args:
            global_step: Current global step
            global_indexes: List of global indexes to process
            data_fields: List of data field names
            mode: Operation mode ('fetch', 'insert', or 'force_fetch')

        Returns:
            BatchMeta object containing sample metadata with resolved storage locations
        """
        global_arr = np.array(global_indexes)
        storage_ids = self.global_index_storage_id_mapping[global_arr]
        local_indexes = self.global_index_local_index_mapping[global_arr]

        samples = []

        # Create samples from the flattened BatchMeta data
        # TODO: Optimize this
        for i, global_index in enumerate(global_indexes):
            local_index = local_indexes[i]
            storage_id = storage_ids[i]

            # Create FieldMeta objects for each field
            fields = []
            for field_name in data_fields:
                if mode == "fetch":
                    production_status = ProductionStatus.READY_FOR_CONSUME  # Since we filtered by ready status
                    # Get per-tensor dtype and shape for this specific global_index and field
                    dtype = self._get_per_tensor_dtype(global_index, field_name)
                    shape = self._get_per_tensor_shape(global_index, field_name)
                elif mode == "insert":
                    production_status = ProductionStatus.NOT_PRODUCED  # FIXME: not real-time
                    dtype = None
                    shape = None
                elif mode == "force_fetch":
                    col_index = self.field_name_mapping.get(field_name)
                    if col_index is not None and self.data_production_status[global_index, col_index] == 1:
                        production_status = ProductionStatus.READY_FOR_CONSUME
                        dtype = self._get_per_tensor_dtype(global_index, field_name)
                        shape = self._get_per_tensor_shape(global_index, field_name)
                    else:
                        production_status = ProductionStatus.NOT_PRODUCED
                        dtype = None
                        shape = None
                field_meta = FieldMeta(
                    name=field_name,
                    dtype=dtype,
                    shape=shape,
                    production_status=production_status,
                )
                fields.append(field_meta)

            sample = SampleMeta(
                global_step=global_step,
                global_index=global_index,
                storage_id=storage_id,
                local_index=local_index,
                fields={field.name: field for field in fields},
            )
            samples.append(sample)

        return BatchMeta(samples=samples)

    def _update_production_status(self, indexes: list[int], fields: list[str]) -> None:
        """
        Update production status for specified indexes and fields.

        Args:
            indexes: List of global indexes to update
            fields: List of field names to update
        """
        # TODO: Replace self.data_production_status == 0 or ==1 operations with ProductionStatus enum
        # Update data production status matrix
        new_fields = [field for field in fields if field not in self.field_name_mapping]
        if new_fields:
            needed_fields = len(new_fields)
            current_fields = self.data_production_status.shape[1]
            # Expand data status matrix if needed
            if len(self.field_name_mapping) + needed_fields > current_fields:
                add_fields = max(TQ_INIT_FIELD_NUM, needed_fields + 1)
                new_matrix = torch.zeros((self.total_storage_size, add_fields), dtype=torch.int8)
                self.data_production_status = torch.cat([self.data_production_status, new_matrix], dim=1)

        for field in fields:
            if field not in self.field_name_mapping.keys():
                self.field_name_mapping[field] = len(self.field_name_mapping)
        self.data_production_status[
            torch.tensor(indexes)[:, None], torch.tensor([self.field_name_mapping.get(field) for field in fields])
        ] = 1

    def _update_field_info(
        self,
        fields: list[str],
        per_tensor_dtypes: dict[int, dict[str, Any]],
        per_tensor_shapes: dict[int, dict[str, Any]],
        global_indexes: list[int],
    ) -> None:
        """
        Store per-tensor dtype and shape information.

        Args:
            fields: List of field names
            per_tensor_dtypes: Dict mapping global_index to field dtypes {global_index: {field: dtype}}
            per_tensor_shapes: Dict mapping global_index to field shapes {global_index: {field: shape}}
            global_indexes: List of global indexes corresponding to the samples
        """
        for global_idx in global_indexes:
            if global_idx not in self.per_tensor_dtype_mapping:
                self.per_tensor_dtype_mapping[global_idx] = {}
            if global_idx not in self.per_tensor_shape_mapping:
                self.per_tensor_shape_mapping[global_idx] = {}

            for field in fields:
                if global_idx in per_tensor_dtypes and field in per_tensor_dtypes[global_idx]:
                    self.per_tensor_dtype_mapping[global_idx][field] = per_tensor_dtypes[global_idx][field]
                if global_idx in per_tensor_shapes and field in per_tensor_shapes[global_idx]:
                    self.per_tensor_shape_mapping[global_idx][field] = per_tensor_shapes[global_idx][field]

    def _init_zmq_socket(self):
        """
        Initialize ZMQ sockets for communication.

        Sets up three ZMQ service ports for:
        1. Receiving handshake requests from storage
        2. Handling client data read/write requests
        3. Receiving status update signals from storage
        """
        self.zmq_context = zmq.Context()

        self._node_ip = get_node_ip_address()
        self._handshake_socket_port = get_free_port()
        self._request_handle_socket_port = get_free_port()
        self._data_status_update_socket_port = get_free_port()

        self.handshake_socket = create_zmq_socket(
            ctx=self.zmq_context,
            socket_type=zmq.ROUTER,
        )
        self.handshake_socket.bind(f"tcp://{self._node_ip}:{self._handshake_socket_port}")

        self.request_handle_socket = create_zmq_socket(
            ctx=self.zmq_context,
            socket_type=zmq.ROUTER,
        )
        self.request_handle_socket.bind(f"tcp://{self._node_ip}:{self._request_handle_socket_port}")

        self.data_status_update_socket = create_zmq_socket(
            ctx=self.zmq_context,
            socket_type=zmq.ROUTER,
        )
        self.data_status_update_socket.bind(f"tcp://{self._node_ip}:{self._data_status_update_socket_port}")

        self.zmq_server_info = ZMQServerInfo.create(
            role=TransferQueueRole.CONTROLLER,
            id=self.controller_id,
            ip=self._node_ip,
            ports={
                "handshake_socket": self._handshake_socket_port,
                "request_handle_socket": self._request_handle_socket_port,
                "data_status_update_socket": self._data_status_update_socket_port,
            },
        )

    def _wait_connection(self):
        """Wait for all storage instances to complete handshake.

        Clients don't need handshake to support dynamic scaling. Continuously
        listens for handshake messages until all expected storage units connect.
        """
        # TODO(zjj): Consider if retransmission is needed (assuming cases where Storage doesn't receive ACK)
        connected_storage_units = set()
        while len(connected_storage_units) < self.num_storage_units:
            identity, serialized_msg = self.handshake_socket.recv_multipart()
            request_msg = ZMQMessage.deserialize(serialized_msg)
            if request_msg.request_type == ZMQRequestType.HANDSHAKE:
                connected_storage_units.add(request_msg.sender_id)
                response_msg = ZMQMessage.create(
                    request_type=ZMQRequestType.HANDSHAKE_ACK,
                    sender_id=self.controller_id,
                    body={},
                ).serialize()
                self.handshake_socket.send_multipart([identity, response_msg])
<<<<<<< HEAD
                logger.info("Controller sent handshake ack successfully!")
        self.global_index_storage_id_mapping = np.array(list(connected_storage_units))[
=======
                logger.info("Controller send handshake ack successful!")
        self.global_index_storage_id_mapping = np.array(sorted(list(connected_storage_units)))[
>>>>>>> 790d5df4
            self._global_index_storage_rank_mapping
        ]
        self.handshake_done.set()

    def _start_process_handshake(self):
        """Start the handshake process thread."""
        self.handshake_done = threading.Event()
        self.wait_connection_thread = Thread(
            target=self._wait_connection, name="TransferQueueControllerWaitConnectionThread", daemon=True
        )
        self.wait_connection_thread.start()

    def _start_process_update_data_status(self):
        """Start the data status update processing thread."""
        self.process_update_data_status_thread = Thread(
            target=self._update_data_status, name="TransferQueueControllerProcessUpdateDataStatusThread", daemon=True
        )
        self.process_update_data_status_thread.start()

    def _start_process_request(self):
        """Start the request processing thread."""
        self.process_request_thread = Thread(
            target=self._process_request, name="TransferQueueControllerProcessRequestThread", daemon=True
        )
        self.process_request_thread.start()

    def _process_request(self):
        """Main request processing loop.

        Handles various request types including metadata retrieval,
        consumption status checks, and clear operations.
        """
        self.handshake_done.wait()
        while True:
            # ROUTER socket receives multi-part messages
            identity, serialized_msg = self.request_handle_socket.recv_multipart()
            request_msg = ZMQMessage.deserialize(serialized_msg)

            if request_msg.request_type == ZMQRequestType.GET_META:
                params = request_msg.body
                logger.info("Controller preparing to get metadata...")
                metadata = self._get_metadata(
                    data_fields=params["data_fields"],
                    batch_size=params["batch_size"],
                    global_step=params["global_step"],
                    mode=params.get("mode", "fetch"),
                    task_name=params.get("task_name", None),
                    get_n_samples=params.get("get_n_samples", False),
                )
                response_msg = ZMQMessage.create(
                    request_type=ZMQRequestType.GET_META_RESPONSE,
                    sender_id=self.controller_id,
                    receiver_id=request_msg.sender_id,
                    body={"metadata": metadata},
                )
            elif request_msg.request_type == ZMQRequestType.GET_CLEAR_META:
                params = request_msg.body
                metadata = self._get_metadata(
                    data_fields=[],
                    batch_size=self.global_batch_size,
                    global_step=params["global_step"],
                    mode="insert",
                )
                response_msg = ZMQMessage.create(
                    request_type=ZMQRequestType.GET_CLEAR_META_RESPONSE,
                    sender_id=self.controller_id,
                    receiver_id=request_msg.sender_id,
                    body={"metadata": metadata},
                )
            elif request_msg.request_type == ZMQRequestType.CLEAR_META:
                params = request_msg.body
                self.clear(global_step=params["global_step"])
                response_msg = ZMQMessage.create(
                    request_type=ZMQRequestType.CLEAR_META_RESPONSE,
                    sender_id=self.controller_id,
                    receiver_id=request_msg.sender_id,
                    body={"message": f"Clear operation completed by controller {self.controller_id}"},
                )
            elif request_msg.request_type == ZMQRequestType.CHECK_CONSUMPTION:
                # Check consumption status
                params = request_msg.body
                global_step = params["global_step"]

                consumer_status = self._get_consumption_status(params["task_name"])
                start_idx, end_idx = self._step_to_global_index_range(global_step)
                batch_status = consumer_status[start_idx:end_idx]
                consumed = torch.all(batch_status == 1).item()

                # Build response message
                response_msg = ZMQMessage.create(
                    request_type=ZMQRequestType.CONSUMPTION_RESPONSE,
                    sender_id=self.controller_id,
                    receiver_id=request_msg.sender_id,
                    body={
                        "global_step": global_step,
                        "consumed": consumed,
                    },
                )
            self.request_handle_socket.send_multipart([identity, response_msg.serialize()])
            logger.debug("Controller request_handle_socket sent multipart successfully!")

    def _update_data_status(self):
        """Process data status update messages from storage units.

        Continuously listens for data update notifications and updates
        internal production status and field information accordingly.
        """
        # Receive data status update information from storage
        while True:
            logger.debug("Preparing _update_data_status...")
            identity, serialized_msg = self.data_status_update_socket.recv_multipart()
            logger.debug("Controller received update_data_status request!")
            request_msg = ZMQMessage.deserialize(serialized_msg)
            logger.debug(f"[{self.controller_id}]: Controller received update_data_status request_msg: {request_msg}")

            if request_msg.request_type == ZMQRequestType.NOTIFY_DATA_UPDATE:
                message_data = request_msg.body

                fields = message_data.get("fields", [])
                global_indexes = message_data.get("global_indexes", [])
                per_tensor_dtypes = message_data.get("dtypes", {})  # Now a dict of lists
                per_tensor_shapes = message_data.get("shapes", {})  # Now a dict of lists
                # Update data production status
                logger.debug(f"global_indexes, fields: {global_indexes, fields}")
                self._update_production_status(global_indexes, fields)
                self._update_field_info(fields, per_tensor_dtypes, per_tensor_shapes, global_indexes)
                logger.info("Controller updated production status successfully!")

                # Send acknowledgment response
                response_msg = ZMQMessage.create(
                    request_type=ZMQRequestType.NOTIFY_DATA_UPDATE_ACK,
                    sender_id=self.controller_id,
                    body={
                        "controller_id": self.controller_id,
                        "message": f"Data update acknowledged from controller {self.controller_id}",
                    },
                )
                self.data_status_update_socket.send_multipart([identity, response_msg.serialize()])
                logger.info("Controller sent DATA_UPDATE_ACK successfully!")
            elif request_msg.request_type == ZMQRequestType.NOTIFY_DATA_UPDATE_ERROR:
                # Handle data update errors
                error_msg = request_msg.body.get("message", "Unknown error")
                print(f"Data update error from storage: {error_msg}")

                # Send error acknowledgment response
                response_msg = ZMQMessage.create(
                    request_type=ZMQRequestType.NOTIFY_DATA_UPDATE_ACK,
                    sender_id=self.controller_id,
                    body={
                        "controller_id": self.controller_id,
                        "message": f"Error notification acknowledged from controller {self.controller_id}",
                    },
                )
                self.data_status_update_socket.send_multipart([identity, response_msg.serialize()])

    def get_zmq_server_info(self) -> ZMQServerInfo:
        """Get ZMQ server connection information.

        Returns:
            ZMQServerInfo object containing connection details
        """
        return self.zmq_server_info

    def clear(self, global_step: int):
        """Clear data for a specific global batch.

        Resets production and consumption status for all data in the specified
        global step. Currently only supports clearing single GBS at a time.

        Args:
            global_step: The global step to clear data for
        """
        start_idx, end_idx = self._step_to_global_index_range(global_step)

        self.data_production_status[start_idx:end_idx, :] = 0
        for task_name in self.data_consumption_status:
            self.data_consumption_status[task_name][start_idx:end_idx] = 0<|MERGE_RESOLUTION|>--- conflicted
+++ resolved
@@ -573,13 +573,8 @@
                     body={},
                 ).serialize()
                 self.handshake_socket.send_multipart([identity, response_msg])
-<<<<<<< HEAD
                 logger.info("Controller sent handshake ack successfully!")
-        self.global_index_storage_id_mapping = np.array(list(connected_storage_units))[
-=======
-                logger.info("Controller send handshake ack successful!")
         self.global_index_storage_id_mapping = np.array(sorted(list(connected_storage_units)))[
->>>>>>> 790d5df4
             self._global_index_storage_rank_mapping
         ]
         self.handshake_done.set()
